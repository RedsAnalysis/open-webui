{
	"'s', 'm', 'h', 'd', 'w' or '-1' for no expiration.": "'s', 'm', 'h', 'd', 'w' veya süresiz için '-1'.",
	"(Beta)": "(Beta)",
	"(e.g. `sh webui.sh --api`)": "(örn. `sh webui.sh --api`)",
	"(latest)": "(en son)",
	"{{modelName}} is thinking...": "{{modelName}} düşünüyor...",
	"{{user}}'s Chats": "{{user}} Sohbetleri",
	"{{webUIName}} Backend Required": "{{webUIName}} Arkayüz Gerekli",
	"a user": "bir kullanıcı",
	"About": "Hakkında",
	"Account": "Hesap",
	"Accurate information": "Doğru bilgi",
	"Add a model": "Bir model ekleyin",
	"Add a model tag name": "Bir model etiket adı ekleyin",
	"Add a short description about what this modelfile does": "Bu model dosyasının ne yaptığı hakkında kısa bir açıklama ekleyin",
	"Add a short title for this prompt": "Bu prompt için kısa bir başlık ekleyin",
	"Add a tag": "Bir etiket ekleyin",
	"Add custom prompt": "Özel prompt ekle",
	"Add Docs": "Dökümanlar Ekle",
	"Add Files": "Dosyalar Ekle",
	"Add message": "Mesaj ekle",
	"Add Model": "Model Ekle",
	"Add Tags": "Etiketler ekle",
	"Add User": "Kullanıcı Ekle",
	"Adjusting these settings will apply changes universally to all users.": "Bu ayarları ayarlamak değişiklikleri tüm kullanıcılara evrensel olarak uygular.",
	"admin": "yönetici",
	"Admin Panel": "Yönetici Paneli",
	"Admin Settings": "Yönetici Ayarları",
	"Advanced Parameters": "Gelişmiş Parametreler",
	"all": "tümü",
	"All Documents": "Tüm Belgeler",
	"All Users": "Tüm Kullanıcılar",
	"Allow": "İzin ver",
	"Allow Chat Deletion": "Sohbet Silmeye İzin Ver",
	"alphanumeric characters and hyphens": "alfanumerik karakterler ve tireler",
	"Already have an account?": "Zaten bir hesabınız mı var?",
	"an assistant": "bir asistan",
	"and": "ve",
	"and create a new shared link.": "ve yeni bir paylaşılan bağlantı oluşturun.",
	"API Base URL": "API Temel URL",
	"API Key": "API Anahtarı",
	"API Key created.": "API Anahtarı oluşturuldu.",
	"API keys": "API anahtarları",
	"API RPM": "API RPM",
	"April": "Nisan",
	"Archive": "Arşiv",
	"Archived Chats": "Arşivlenmiş Sohbetler",
	"are allowed - Activate this command by typing": "izin verilir - Bu komutu yazarak etkinleştirin",
	"Are you sure?": "Emin misiniz?",
	"Attach file": "Dosya ekle",
	"Attention to detail": "Ayrıntılara dikkat",
	"Audio": "Ses",
	"August": "Ağustos",
	"Auto-playback response": "Yanıtı otomatik oynatma",
	"Auto-send input after 3 sec.": "3 saniye sonra otomatik olarak gönder",
	"AUTOMATIC1111 Base URL": "AUTOMATIC1111 Temel URL",
	"AUTOMATIC1111 Base URL is required.": "AUTOMATIC1111 Temel URL gereklidir.",
	"available!": "mevcut!",
	"Back": "Geri",
	"Bad Response": "Kötü Yanıt",
	"before": "önce",
	"Being lazy": "Tembelleşiyor",
	"Beta": "",
	"Builder Mode": "Oluşturucu Modu",
	"Bypass SSL verification for Websites": "Web Siteleri için SSL doğrulamasını atlayın",
	"Cancel": "İptal",
	"Categories": "Kategoriler",
	"Change Password": "Parola Değiştir",
	"Chat": "Sohbet",
	"Chat Bubble UI": "",
<<<<<<< HEAD
=======
	"Chat direction": "",
>>>>>>> 4edef531
	"Chat History": "Sohbet Geçmişi",
	"Chat History is off for this browser.": "Bu tarayıcı için sohbet geçmişi kapalı.",
	"Chats": "Sohbetler",
	"Check Again": "Tekrar Kontrol Et",
	"Check for updates": "Güncellemeleri kontrol et",
	"Checking for updates...": "Güncellemeler kontrol ediliyor...",
	"Choose a model before saving...": "Kaydetmeden önce bir model seçin...",
	"Chunk Overlap": "Chunk Çakışması",
	"Chunk Params": "Chunk Parametreleri",
	"Chunk Size": "Chunk Boyutu",
	"Citation": "Alıntı",
	"Click here for help.": "Yardım için buraya tıklayın.",
	"Click here to": "Şunu yapmak için buraya tıklayın:",
	"Click here to check other modelfiles.": "Diğer model dosyalarını kontrol etmek için buraya tıklayın.",
	"Click here to select": "Seçmek için buraya tıklayın",
	"Click here to select a csv file.": "Bir CSV dosyası seçmek için buraya tıklayın.",
	"Click here to select documents.": "Belgeleri seçmek için buraya tıklayın.",
	"click here.": "buraya tıklayın.",
	"Click on the user role button to change a user's role.": "Bir kullanıcının rolünü değiştirmek için kullanıcı rolü düğmesine tıklayın.",
	"Close": "Kapat",
	"Collection": "Koleksiyon",
	"ComfyUI": "ComfyUI",
	"ComfyUI Base URL": "ComfyUI Temel URL",
	"ComfyUI Base URL is required.": "ComfyUI Temel URL gerekli.",
	"Command": "Komut",
	"Confirm Password": "Parolayı Onayla",
	"Connections": "Bağlantılar",
	"Content": "İçerik",
	"Context Length": "Bağlam Uzunluğu",
	"Continue Response": "Yanıta Devam Et",
	"Conversation Mode": "Sohbet Modu",
	"Copied shared chat URL to clipboard!": "Paylaşılan sohbet URL'si panoya kopyalandı!",
	"Copy": "Kopyala",
	"Copy last code block": "Son kod bloğunu kopyala",
	"Copy last response": "Son yanıtı kopyala",
	"Copy Link": "Bağlantıyı Kopyala",
	"Copying to clipboard was successful!": "Panoya kopyalama başarılı!",
	"Create a concise, 3-5 word phrase as a header for the following query, strictly adhering to the 3-5 word limit and avoiding the use of the word 'title':": "Aşağıdaki sorgu için başlık olarak 3-5 kelimelik kısa ve öz bir ifade oluşturun, 3-5 kelime sınırına kesinlikle uyun ve 'başlık' kelimesini kullanmaktan kaçının:",
	"Create a modelfile": "Bir model dosyası oluştur",
	"Create Account": "Hesap Oluştur",
	"Create new key": "Yeni anahtar oluştur",
	"Create new secret key": "Yeni gizli anahtar oluştur",
	"Created at": "Oluşturulma tarihi",
	"Created At": "Şu Tarihte Oluşturuldu:",
	"Current Model": "Mevcut Model",
	"Current Models": "",
	"Current Password": "Mevcut Parola",
	"Custom": "Özel",
	"Customize Ollama models for a specific purpose": "Ollama modellerini belirli bir amaç için özelleştirin",
	"Dark": "Koyu",
	"Dashboard": "Panel",
	"Database": "Veritabanı",
	"December": "Aralık",
	"Default": "Varsayılan",
	"Default (Automatic1111)": "Varsayılan (Automatic1111)",
	"Default (SentenceTransformers)": "Varsayılan (SentenceTransformers)",
	"Default (Web API)": "Varsayılan (Web API)",
	"Default model updated": "Varsayılan model güncellendi",
	"Default Prompt Suggestions": "Varsayılan Prompt Önerileri",
	"Default User Role": "Varsayılan Kullanıcı Rolü",
	"delete": "sil",
	"Delete": "Sil",
	"Delete a model": "Bir modeli sil",
	"Delete chat": "Sohbeti sil",
	"Delete Chat": "Sohbeti Sil",
	"Delete Chats": "Sohbetleri Sil",
	"delete this link": "bu bağlantıyı sil",
	"Delete User": "Kullanıcıyı Sil",
	"Deleted {{deleteModelTag}}": "{{deleteModelTag}} silindi",
	"Deleted {{tagName}}": "{{tagName}} silindi",
	"Description": "Açıklama",
	"Didn't fully follow instructions": "Talimatları tam olarak takip etmedi",
	"Disabled": "Devre Dışı",
	"Discover a modelfile": "Bir model dosyası keşfedin",
	"Discover a prompt": "Bir prompt keşfedin",
	"Discover, download, and explore custom prompts": "Özel promptları keşfedin, indirin ve inceleyin",
	"Discover, download, and explore model presets": "Model ön ayarlarını keşfedin, indirin ve inceleyin",
	"Display the username instead of You in the Chat": "Sohbet'te Siz yerine kullanıcı adını göster",
	"Document": "Belge",
	"Document Settings": "Belge Ayarları",
	"Documents": "Belgeler",
	"does not make any external connections, and your data stays securely on your locally hosted server.": "herhangi bir harici bağlantı yapmaz ve verileriniz güvenli bir şekilde yerel olarak barındırılan sunucunuzda kalır.",
	"Don't Allow": "İzin Verme",
	"Don't have an account?": "Hesabınız yok mu?",
	"Don't like the style": "Tarzını beğenmedim",
	"Download": "İndir",
	"Download canceled": "İndirme iptal edildi",
	"Download Database": "Veritabanını İndir",
	"Drop any files here to add to the conversation": "Sohbete eklemek istediğiniz dosyaları buraya bırakın",
	"e.g. '30s','10m'. Valid time units are 's', 'm', 'h'.": "örn. '30s', '10m'. Geçerli zaman birimleri 's', 'm', 'h'.",
	"Edit": "Düzenle",
	"Edit Doc": "Belgeyi Düzenle",
	"Edit User": "Kullanıcıyı Düzenle",
	"Email": "E-posta",
	"Embedding Model": "Gömme Modeli",
	"Embedding Model Engine": "Gömme Modeli Motoru",
	"Embedding model set to \"{{embedding_model}}\"": "Gömme modeli \"{{embedding_model}}\" olarak ayarlandı",
	"Enable Chat History": "Sohbet Geçmişini Etkinleştir",
	"Enable New Sign Ups": "Yeni Kayıtları Etkinleştir",
	"Enabled": "Etkin",
	"Ensure your CSV file includes 4 columns in this order: Name, Email, Password, Role.": "CSV dosyanızın şu sırayla 4 sütun içerdiğinden emin olun: İsim, E-posta, Şifre, Rol.",
	"Enter {{role}} message here": "Buraya {{role}} mesajını girin",
	"Enter Chunk Overlap": "Chunk Örtüşmesini Girin",
	"Enter Chunk Size": "Chunk Boyutunu Girin",
	"Enter Image Size (e.g. 512x512)": "Görüntü Boyutunu Girin (örn. 512x512)",
	"Enter language codes": "Dil kodlarını girin",
	"Enter LiteLLM API Base URL (litellm_params.api_base)": "LiteLLM API Ana URL'sini Girin (litellm_params.api_base)",
	"Enter LiteLLM API Key (litellm_params.api_key)": "LiteLLM API Anahtarını Girin (litellm_params.api_key)",
	"Enter LiteLLM API RPM (litellm_params.rpm)": "LiteLLM API RPM'ini Girin (litellm_params.rpm)",
	"Enter LiteLLM Model (litellm_params.model)": "LiteLLM Modelini Girin (litellm_params.model)",
	"Enter Max Tokens (litellm_params.max_tokens)": "Maksimum Token Sayısını Girin (litellm_params.max_tokens)",
	"Enter Model Display Name": "",
	"Enter model tag (e.g. {{modelTag}})": "Model etiketini girin (örn. {{modelTag}})",
	"Enter Number of Steps (e.g. 50)": "Adım Sayısını Girin (örn. 50)",
	"Enter Score": "Skoru Girin",
	"Enter stop sequence": "Durdurma dizisini girin",
	"Enter Top K": "Top K'yı girin",
	"Enter URL (e.g. http://127.0.0.1:7860/)": "URL'yi Girin (örn. http://127.0.0.1:7860/)",
	"Enter URL (e.g. http://localhost:11434)": "URL'yi Girin (e.g. http://localhost:11434)",
	"Enter Your Email": "E-postanızı Girin",
	"Enter Your Full Name": "Tam Adınızı Girin",
	"Enter Your Password": "Parolanızı Girin",
	"Enter Your Role": "Rolünüzü Girin",
	"Experimental": "Deneysel",
	"Export All Chats (All Users)": "Tüm Sohbetleri Dışa Aktar (Tüm Kullanıcılar)",
	"Export Chats": "Sohbetleri Dışa Aktar",
	"Export Documents Mapping": "Belge Eşlemesini Dışa Aktar",
	"Export Modelfiles": "Model Dosyalarını Dışa Aktar",
	"Export Prompts": "Promptları Dışa Aktar",
	"Failed to create API Key.": "API Anahtarı oluşturulamadı.",
	"Failed to read clipboard contents": "Pano içeriği okunamadı",
	"February": "Şubat",
	"Feel free to add specific details": "Spesifik ayrıntılar eklemekten çekinmeyin",
	"File Mode": "Dosya Modu",
	"File not found.": "Dosya bulunamadı.",
	"Fingerprint spoofing detected: Unable to use initials as avatar. Defaulting to default profile image.": "Parmak izi sahteciliği tespit edildi: Avatar olarak baş harfler kullanılamıyor. Varsayılan profil resmine dönülüyor.",
	"Fluidly stream large external response chunks": "Büyük harici yanıt chunklarını akıcı bir şekilde yayınlayın",
	"Focus chat input": "Sohbet girişine odaklan",
	"Followed instructions perfectly": "Talimatları mükemmel şekilde takip etti",
	"Format your variables using square brackets like this:": "Değişkenlerinizi şu şekilde kare parantezlerle biçimlendirin:",
	"From (Base Model)": "(Temel Model)'den",
	"Full Screen Mode": "Tam Ekran Modu",
	"General": "Genel",
	"General Settings": "Genel Ayarlar",
	"Generation Info": "Üretim Bilgisi",
	"Good Response": "İyi Yanıt",
	"h:mm a": "",
	"has no conversations.": "hiç konuşması yok.",
	"Hello, {{name}}": "Merhaba, {{name}}",
	"Help": "Yardım",
	"Hide": "Gizle",
	"Hide Additional Params": "Ek Parametreleri Gizle",
	"How can I help you today?": "Bugün size nasıl yardımcı olabilirim?",
	"Hybrid Search": "Karma Arama",
	"Image Generation (Experimental)": "Görüntü Oluşturma (Deneysel)",
	"Image Generation Engine": "Görüntü Oluşturma Motoru",
	"Image Settings": "Görüntü Ayarları",
	"Images": "Görüntüler",
	"Import Chats": "Sohbetleri İçe Aktar",
	"Import Documents Mapping": "Belge Eşlemesini İçe Aktar",
	"Import Modelfiles": "Model Dosyalarını İçe Aktar",
	"Import Prompts": "Promptları İçe Aktar",
	"Include `--api` flag when running stable-diffusion-webui": "stable-diffusion-webui çalıştırılırken `--api` bayrağını dahil edin",
	"Input commands": "Giriş komutları",
	"Interface": "Arayüz",
	"Invalid Tag": "Geçersiz etiket",
	"Is Model Vision Capable": "",
	"January": "Ocak",
	"join our Discord for help.": "yardım için Discord'umuza katılın.",
	"JSON": "JSON",
	"July": "Temmuz",
	"June": "Haziran",
	"JWT Expiration": "JWT Bitişi",
	"JWT Token": "JWT Token",
	"Keep Alive": "Canlı Tut",
	"Keyboard shortcuts": "Klavye kısayolları",
	"Language": "Dil",
	"Last Active": "Son Aktivite",
	"Light": "Açık",
	"Listening...": "Dinleniyor...",
	"LLMs can make mistakes. Verify important information.": "LLM'ler hata yapabilir. Önemli bilgileri doğrulayın.",
	"LTR": "",
	"Made by OpenWebUI Community": "OpenWebUI Topluluğu tarafından yapılmıştır",
	"Make sure to enclose them with": "Değişkenlerinizi şu şekilde biçimlendirin:",
	"Manage LiteLLM Models": "LiteLLM Modellerini Yönet",
	"Manage Model Information": "",
	"Manage Models": "Modelleri Yönet",
	"Manage Ollama Models": "Ollama Modellerini Yönet",
	"March": "Mart",
	"Max Tokens": "Maksimum Token",
	"Maximum of 3 models can be downloaded simultaneously. Please try again later.": "Aynı anda en fazla 3 model indirilebilir. Lütfen daha sonra tekrar deneyin.",
	"May": "Mayıs",
	"Memory": "",
<<<<<<< HEAD
	"Messages you send after creating your link won't be shared. Users with the URL will beable to view the shared chat.": "Bağlantınızı oluşturduktan sonra gönderdiğiniz mesajlar paylaşılmayacaktır. URL'ye sahip kullanıcılar paylaşılan sohbeti görüntüleyebilecektir.",
=======
	"Messages you send after creating your link won't be shared. Users with the URL will be able to view the shared chat.": "",
>>>>>>> 4edef531
	"Minimum Score": "Minimum Skor",
	"Mirostat": "Mirostat",
	"Mirostat Eta": "Mirostat Eta",
	"Mirostat Tau": "Mirostat Tau",
	"MMMM DD, YYYY": "DD MMMM YYYY",
	"MMMM DD, YYYY HH:mm": "DD MMMM YYYY HH:mm",
	"Model '{{modelName}}' has been successfully downloaded.": "'{{modelName}}' başarıyla indirildi.",
	"Model '{{modelTag}}' is already in queue for downloading.": "'{{modelTag}}' zaten indirme sırasında.",
	"Model {{modelId}} not found": "{{modelId}} bulunamadı",
	"Model {{modelName}} already exists.": "{{modelName}} zaten mevcut.",
	"Model {{modelName}} is not vision capable": "",
	"Model Description": "",
	"Model Display Name": "",
	"Model filesystem path detected. Model shortname is required for update, cannot continue.": "Model dosya sistemi yolu algılandı. Güncelleme için model kısa adı gerekli, devam edilemiyor.",
	"Model info for {{modelName}} added successfully": "",
	"Model info for {{modelName}} deleted successfully": "",
	"Model Name": "Model Adı",
	"Model not selected": "Model seçilmedi",
	"Model Tag Name": "Model Etiket Adı",
	"Model Whitelisting": "Model Beyaz Listeye Alma",
	"Model(s) Whitelisted": "Model(ler) Beyaz Listeye Alındı",
	"Modelfile": "Model Dosyası",
	"Modelfile Advanced Settings": "Model Dosyası Gelişmiş Ayarları",
	"Modelfile Content": "Model Dosyası İçeriği",
	"Modelfiles": "Model Dosyaları",
	"Models": "Modeller",
	"More": "Daha Fazla",
	"Name": "Ad",
	"Name Tag": "Ad Etiketi",
	"Name your modelfile": "Model dosyanıza ad verin",
	"New Chat": "Yeni Sohbet",
	"New Password": "Yeni Parola",
	"No": "",
	"No results found": "Sonuç bulunamadı",
	"No source available": "Kaynak mevcut değil",
	"Not factually correct": "Gerçeklere göre doğru değil",
	"Not sure what to add?": "Ne ekleyeceğinizden emin değil misiniz?",
	"Not sure what to write? Switch to": "Ne yazacağınızdan emin değil misiniz? Şuraya geçin",
	"Note: If you set a minimum score, the search will only return documents with a score greater than or equal to the minimum score.": "Not: Minimum bir skor belirlerseniz, arama yalnızca minimum skora eşit veya daha yüksek bir skora sahip belgeleri getirecektir.",
	"Notifications": "Bildirimler",
	"November": "Kasım",
	"October": "Ekim",
	"Off": "Kapalı",
	"Okay, Let's Go!": "Tamam, Hadi Başlayalım!",
	"OLED Dark": "OLED Koyu",
	"Ollama": "Ollama",
	"Ollama Base URL": "Ollama Temel URL",
	"Ollama Version": "Ollama Sürümü",
	"On": "Açık",
	"Only": "Yalnızca",
	"Only alphanumeric characters and hyphens are allowed in the command string.": "Komut dizisinde yalnızca alfasayısal karakterler ve tireler kabul edilir.",
	"Oops! Hold tight! Your files are still in the processing oven. We're cooking them up to perfection. Please be patient and we'll let you know once they're ready.": "Hop! Biraz sabırlı ol! Dosyaların hala hazırlama fırınında. Onları ağzınıza layık olana kadar pişiriyoruz :) Lütfen sabırlı olun; hazır olduklarında size haber vereceğiz.",
	"Oops! Looks like the URL is invalid. Please double-check and try again.": "Hop! URL geçersiz gibi görünüyor. Lütfen tekrar kontrol edin ve yeniden deneyin.",
	"Oops! You're using an unsupported method (frontend only). Please serve the WebUI from the backend.": "Hop! Desteklenmeyen bir yöntem kullanıyorsunuz (yalnızca önyüz). Lütfen WebUI'yi arkayüzden sunun.",
	"Open": "Aç",
	"Open AI": "Open AI",
	"Open AI (Dall-E)": "Open AI (Dall-E)",
	"Open new chat": "Yeni sohbet aç",
	"OpenAI": "OpenAI",
	"OpenAI API": "OpenAI API",
	"OpenAI API Config": "OpenAI API Konfigürasyonu",
	"OpenAI API Key is required.": "OpenAI API Anahtarı gereklidir.",
	"OpenAI URL/Key required.": "OpenAI URL/Anahtar gereklidir.",
	"or": "veya",
	"Other": "Diğer",
	"Overview": "Genel Bakış",
	"Parameters": "Parametreler",
	"Password": "Parola",
	"PDF document (.pdf)": "PDF belgesi (.pdf)",
	"PDF Extract Images (OCR)": "PDF Görüntülerini Çıkart (OCR)",
	"pending": "beklemede",
	"Permission denied when accessing microphone: {{error}}": "Mikrofona erişim izni reddedildi: {{error}}",
	"Personalization": "",
	"Plain text (.txt)": "Düz metin (.txt)",
	"Playground": "Oyun Alanı",
	"Positive attitude": "Olumlu yaklaşım",
	"Previous 30 days": "Önceki 30 gün",
	"Previous 7 days": "Önceki 7 gün",
	"Profile Image": "Profil Fotoğrafı",
	"Prompt": "Prompt",
	"Prompt (e.g. Tell me a fun fact about the Roman Empire)": "Prompt (örn. Roma İmparatorluğu hakkında ilginç bir bilgi verin)",
	"Prompt Content": "Prompt İçeriği",
	"Prompt suggestions": "Prompt önerileri",
	"Prompts": "Promptlar",
	"Pull \"{{searchValue}}\" from Ollama.com": "Ollama.com'dan \"{{searchValue}}\" çekin",
	"Pull a model from Ollama.com": "Ollama.com'dan bir model çekin",
	"Pull Progress": "Çekme İlerlemesi",
	"Query Params": "Sorgu Parametreleri",
	"RAG Template": "RAG Şablonu",
	"Raw Format": "Ham Format",
	"Read Aloud": "Sesli Oku",
	"Record voice": "Ses kaydı yap",
	"Redirecting you to OpenWebUI Community": "OpenWebUI Topluluğuna yönlendiriliyorsunuz",
	"Refused when it shouldn't have": "Reddedilmemesi gerekirken reddedildi",
	"Regenerate": "Tekrar Oluştur",
	"Release Notes": "Sürüm Notları",
	"Remove": "Kaldır",
	"Remove Model": "Modeli Kaldır",
	"Rename": "Yeniden Adlandır",
	"Repeat Last N": "Son N'yi Tekrar Et",
	"Repeat Penalty": "Tekrar Cezası",
	"Request Mode": "İstek Modu",
	"Reranking Model": "Yeniden Sıralama Modeli",
	"Reranking model disabled": "Yeniden sıralama modeli devre dışı bırakıldı",
	"Reranking model set to \"{{reranking_model}}\"": "Yeniden sıralama modeli \"{{reranking_model}}\" olarak ayarlandı",
	"Reset Vector Storage": "Vektör Depolamayı Sıfırla",
	"Response AutoCopy to Clipboard": "Yanıtı Panoya Otomatik Kopyala",
	"Role": "Rol",
	"Rosé Pine": "Rosé Pine",
	"Rosé Pine Dawn": "Rosé Pine Dawn",
	"RTL": "",
	"Save": "Kaydet",
	"Save & Create": "Kaydet ve Oluştur",
	"Save & Update": "Kaydet ve Güncelle",
	"Saving chat logs directly to your browser's storage is no longer supported. Please take a moment to download and delete your chat logs by clicking the button below. Don't worry, you can easily re-import your chat logs to the backend through": "Sohbet kayıtlarının doğrudan tarayıcınızın depolama alanına kaydedilmesi artık desteklenmemektedir. Lütfen aşağıdaki butona tıklayarak sohbet kayıtlarınızı indirmek ve silmek için bir dakikanızı ayırın. Endişelenmeyin, sohbet günlüklerinizi arkayüze kolayca yeniden aktarabilirsiniz:",
	"Scan": "Tarama",
	"Scan complete!": "Tarama tamamlandı!",
	"Scan for documents from {{path}}": "{{path}} dizininden belgeleri tarayın",
	"Search": "Ara",
	"Search a model": "Bir model ara",
	"Search Documents": "Belgeleri Ara",
	"Search Prompts": "Prompt Ara",
	"See readme.md for instructions": "Yönergeler için readme.md dosyasına bakın",
	"See what's new": "Yeniliklere göz atın",
	"Seed": "Seed",
	"Select a mode": "Bir mod seç",
	"Select a model": "Bir model seç",
	"Select an Ollama instance": "Bir Ollama örneği seçin",
	"Select model": "Model seç",
	"Selected model does not support image inputs.": "",
	"Send": "",
	"Send a Message": "Bir Mesaj Gönder",
	"Send message": "Mesaj gönder",
	"September": "Eylül",
	"Server connection verified": "Sunucu bağlantısı doğrulandı",
	"Set as default": "Varsayılan olarak ayarla",
	"Set Default Model": "Varsayılan Modeli Ayarla",
	"Set embedding model (e.g. {{model}})": "Gömme modelini ayarlayın (örn. {{model}})",
	"Set Image Size": "Görüntü Boyutunu Ayarla",
	"Set Model": "Model Ayarla",
	"Set reranking model (e.g. {{model}})": "Yeniden sıralama modelini ayarlayın (örn. {{model}})",
	"Set Steps": "Adımları Ayarla",
	"Set Title Auto-Generation Model": "Otomatik Başlık Oluşturma Modelini Ayarla",
	"Set Voice": "Ses Ayarla",
	"Settings": "Ayarlar",
	"Settings saved successfully!": "Ayarlar başarıyla kaydedildi!",
	"Share": "Paylaş",
	"Share Chat": "Sohbeti Paylaş",
	"Share to OpenWebUI Community": "OpenWebUI Topluluğu ile Paylaş",
	"short-summary": "kısa-özet",
	"Show": "Göster",
	"Show Additional Params": "Ek Parametreleri Göster",
	"Show shortcuts": "Kısayolları göster",
	"Showcased creativity": "Sergilenen yaratıcılık",
	"sidebar": "kenar çubuğu",
	"Sign in": "Oturum aç",
	"Sign Out": "Çıkış Yap",
	"Sign up": "Kaydol",
	"Signing in": "Oturum açma",
	"Source": "Kaynak",
	"Speech recognition error: {{error}}": "Konuşma tanıma hatası: {{error}}",
	"Speech-to-Text Engine": "Konuşmadan Metne Motoru",
	"SpeechRecognition API is not supported in this browser.": "SpeechRecognition API bu tarayıcıda desteklenmiyor.",
	"Stop Sequence": "Diziyi Durdur",
	"STT Settings": "STT Ayarları",
	"Submit": "Gönder",
	"Subtitle (e.g. about the Roman Empire)": "Alt başlık (örn. Roma İmparatorluğu hakkında)",
	"Success": "Başarılı",
	"Successfully updated.": "Başarıyla güncellendi.",
	"Suggested": "Önerilen",
	"Sync All": "Tümünü Senkronize Et",
	"System": "Sistem",
	"System Prompt": "Sistem Promptu",
	"Tags": "Etiketler",
	"Tell us more:": "Bize daha fazlasını anlat:",
	"Temperature": "Temperature",
	"Template": "Şablon",
	"Text Completion": "Metin Tamamlama",
	"Text-to-Speech Engine": "Metinden Sese Motoru",
	"Tfs Z": "Tfs Z",
	"Thanks for your feedback!": "Geri bildiriminiz için teşekkürler!",
	"The score should be a value between 0.0 (0%) and 1.0 (100%).": "Puan 0.0 (%0) ile 1.0 (%100) arasında bir değer olmalıdır.",
	"Theme": "Tema",
	"This ensures that your valuable conversations are securely saved to your backend database. Thank you!": "Bu, önemli konuşmalarınızın güvenli bir şekilde arkayüz veritabanınıza kaydedildiğini garantiler. Teşekkür ederiz!",
	"This setting does not sync across browsers or devices.": "Bu ayar tarayıcılar veya cihazlar arasında senkronize edilmez.",
	"Thorough explanation": "Kapsamlı açıklama",
	"Tip: Update multiple variable slots consecutively by pressing the tab key in the chat input after each replacement.": "İpucu: Her değiştirmeden sonra sohbet girişinde tab tuşuna basarak birden fazla değişken yuvasını art arda güncelleyin.",
	"Title": "Başlık",
	"Title (e.g. Tell me a fun fact)": "Başlık (e.g. Bana ilginç bir bilgi ver)",
	"Title Auto-Generation": "Otomatik Başlık Oluşturma",
	"Title cannot be an empty string.": "Başlık boş bir dize olamaz.",
	"Title Generation Prompt": "Başlık Oluşturma Promptu",
	"to": "için",
	"To access the available model names for downloading,": "İndirilebilir mevcut model adlarına erişmek için,",
	"To access the GGUF models available for downloading,": "İndirilebilir mevcut GGUF modellerine erişmek için,",
	"to chat input.": "sohbet girişine.",
	"Today": "Bugün",
	"Toggle settings": "Ayarları Aç/Kapat",
	"Toggle sidebar": "Kenar Çubuğunu Aç/Kapat",
	"Top K": "Top K",
	"Top P": "Top P",
	"Trouble accessing Ollama?": "Ollama'ya erişmede sorun mu yaşıyorsunuz?",
	"TTS Settings": "TTS Ayarları",
	"Type Hugging Face Resolve (Download) URL": "Hugging Face Resolve (Download) URL'sini Yazın",
	"Uh-oh! There was an issue connecting to {{provider}}.": "Ah! {{provider}}'a bağlanırken bir sorun oluştu.",
	"Unknown File Type '{{file_type}}', but accepting and treating as plain text": "Bilinmeyen Dosya Türü '{{file_type}}', ancak düz metin olarak kabul ediliyor ve işleniyor",
	"Update and Copy Link": "Güncelle ve Bağlantıyı Kopyala",
	"Update password": "Parolayı Güncelle",
	"Upload a GGUF model": "Bir GGUF modeli yükle",
	"Upload files": "Dosyaları Yükle",
	"Upload Progress": "Yükleme İlerlemesi",
	"URL Mode": "URL Modu",
	"Use '#' in the prompt input to load and select your documents.": "Belgelerinizi yüklemek ve seçmek için promptda '#' kullanın.",
	"Use Gravatar": "Gravatar Kullan",
	"Use Initials": "Baş Harfleri Kullan",
	"user": "kullanıcı",
	"User Permissions": "Kullanıcı İzinleri",
	"Users": "Kullanıcılar",
	"Utilize": "Kullan",
	"Valid time units:": "Geçerli zaman birimleri:",
	"variable": "değişken",
	"variable to have them replaced with clipboard content.": "panodaki içerikle değiştirilmesi için değişken.",
	"Version": "Sürüm",
	"Warning: If you update or change your embedding model, you will need to re-import all documents.": "Uyarı: Gömme modelinizi günceller veya değiştirirseniz, tüm belgeleri yeniden içe aktarmanız gerekecektir.",
	"Web": "Web",
	"Web Loader Settings": "Web Yükleyici Ayarları",
	"Web Params": "Web Parametreleri",
	"Webhook URL": "Webhook URL",
	"WebUI Add-ons": "WebUI Eklentileri",
	"WebUI Settings": "WebUI Ayarları",
	"WebUI will make requests to": "WebUI, isteklerde bulunacak:",
	"What’s New in": "Yenilikler:",
	"When history is turned off, new chats on this browser won't appear in your history on any of your devices.": "Geçmiş kapatıldığında, bu tarayıcıdaki yeni sohbetler hiçbir cihazınızdaki geçmişinizde görünmez.",
	"Whisper (Local)": "Whisper (Yerel)",
	"Workspace": "",
	"Write a prompt suggestion (e.g. Who are you?)": "Bir prompt önerisi yazın (örn. Sen kimsin?)",
	"Write a summary in 50 words that summarizes [topic or keyword].": "[Konuyu veya anahtar kelimeyi] özetleyen 50 kelimelik bir özet yazın.",
	"Yes": "",
	"Yesterday": "Dün",
	"You": "",
	"You have no archived conversations.": "Arşivlenmiş sohbetleriniz yok.",
	"You have shared this chat": "Bu sohbeti paylaştınız",
	"You're a helpful assistant.": "Sen yardımcı bir asistansın.",
	"You're now logged in.": "Şimdi oturum açtınız.",
	"Youtube": "Youtube",
	"Youtube Loader Settings": "Youtube Yükleyici Ayarları"
}<|MERGE_RESOLUTION|>--- conflicted
+++ resolved
@@ -68,10 +68,7 @@
 	"Change Password": "Parola Değiştir",
 	"Chat": "Sohbet",
 	"Chat Bubble UI": "",
-<<<<<<< HEAD
-=======
 	"Chat direction": "",
->>>>>>> 4edef531
 	"Chat History": "Sohbet Geçmişi",
 	"Chat History is off for this browser.": "Bu tarayıcı için sohbet geçmişi kapalı.",
 	"Chats": "Sohbetler",
@@ -265,11 +262,7 @@
 	"Maximum of 3 models can be downloaded simultaneously. Please try again later.": "Aynı anda en fazla 3 model indirilebilir. Lütfen daha sonra tekrar deneyin.",
 	"May": "Mayıs",
 	"Memory": "",
-<<<<<<< HEAD
-	"Messages you send after creating your link won't be shared. Users with the URL will beable to view the shared chat.": "Bağlantınızı oluşturduktan sonra gönderdiğiniz mesajlar paylaşılmayacaktır. URL'ye sahip kullanıcılar paylaşılan sohbeti görüntüleyebilecektir.",
-=======
 	"Messages you send after creating your link won't be shared. Users with the URL will be able to view the shared chat.": "",
->>>>>>> 4edef531
 	"Minimum Score": "Minimum Skor",
 	"Mirostat": "Mirostat",
 	"Mirostat Eta": "Mirostat Eta",
