--- conflicted
+++ resolved
@@ -252,12 +252,9 @@
 )
 
 OLLAMA_BASE_URL = os.environ.get("OLLAMA_BASE_URL", "")
-<<<<<<< HEAD
 K8S_FLAG = os.environ.get("K8S_FLAG", "")
-=======
-INCLUDE_OLLAMA = os.environ.get("INCLUDE_OLLAMA_ENV", "false")
-
->>>>>>> 099b1d06
+USE_OLLAMA_DOCKER = os.environ.get("USE_OLLAMA_DOCKER", "false")
+
 
 if OLLAMA_BASE_URL == "" and OLLAMA_API_BASE_URL != "":
     OLLAMA_BASE_URL = (
@@ -268,9 +265,9 @@
 
 if ENV == "prod":
     if OLLAMA_BASE_URL == "/ollama":
-        if INCLUDE_OLLAMA.lower() == "true":
+        if USE_OLLAMA_DOCKER.lower() == "true":
             # if you use all-in-one docker container (Open WebUI + Ollama) 
-            # with the docker build arg INCLUDE_OLLAMA=true (--build-arg="INCLUDE_OLLAMA=true") this only works with http://localhost:11434
+            # with the docker build arg USE_OLLAMA=true (--build-arg="USE_OLLAMA=true") this only works with http://localhost:11434
             OLLAMA_BASE_URL = "http://localhost:11434"
         else:    
             OLLAMA_BASE_URL = "http://host.docker.internal:11434"
@@ -394,17 +391,12 @@
 CHROMA_DATA_PATH = f"{DATA_DIR}/vector_db"
 # this uses the model defined in the Dockerfile ENV variable. If you dont use docker or docker based deployments such as k8s, the default embedding model will be used (all-MiniLM-L6-v2)
 RAG_EMBEDDING_MODEL = os.environ.get("RAG_EMBEDDING_MODEL", "all-MiniLM-L6-v2")
+log.info(f"Embedding model set: {RAG_EMBEDDING_MODEL}"),
 # device type ebbeding models - "cpu" (default), "cuda" (nvidia gpu required) or "mps" (apple silicon) - choosing this right can lead to better performance
 USE_CUDA = os.environ.get("USE_CUDA_DOCKER", "false")
-USE_MPS = os.environ.get("USE_MPS_DOCKER", "false")
-
-if USE_CUDA.lower() == "true" and USE_MPS.lower() == "true":
-    print("Both USE_CUDA and USE_MPS cannot be set to true. Defaulting to CPU.")
-    DEVICE_TYPE = "cpu"
-elif USE_CUDA.lower() == "true":
+
+if USE_CUDA.lower() == "true":
     DEVICE_TYPE = "cuda"
-elif USE_MPS.lower() == "true":
-    DEVICE_TYPE = "mps"
 else:
     DEVICE_TYPE = "cpu"
 
